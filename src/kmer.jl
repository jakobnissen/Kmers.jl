###
### Kmer Type definition
###

# Include some basic tuple bitflipping ops - the secret sauce to efficiently
# manipping Kmer's static data. 
include("tuple_bitflipping.jl")

"""
    Kmer{A<:Alphabet,K,N} <: BioSequence{A}

A parametric, immutable, bitstype for representing Kmers - short sequences.
Given the number of Kmers generated from raw sequencing reads, avoiding
repetetive memory allocation and triggering of garbage collection is important,
as is the ability to effectively pack Kmers into arrays and similar collections.

In practice that means we an immutable bitstype as the internal representation
of these sequences. Thankfully, this is not much of a limitation - kmers are
rarely manipulated and so by and large don't have to be mutable.

Excepting their immutability, they fulfill the rest of the API and behaviours
expected from a concrete `BioSequence` type, and non-mutating transformations
of the type are still defined.

!!! warning
    Given their immutability, `setindex` and mutating sequence transformations
    are not implemented for Kmers e.g. `reverse_complement!`. 
!!! tip
    Note that some sequence transformations that are not mutating are
    available, since they can return a new kmer value as a result e.g.
    `reverse_complement`. 
"""
struct Kmer{A<:Alphabet,K,N} <: BioSequence{A}
    data::NTuple{N,UInt64}
    
    function Kmer{A,K,N}(data::NTuple{N,UInt64}) where {A<:Alphabet,K,N}
        checkmer(Kmer{A,K,N})
        # TODO: Decide on whether this method should always mask the (64N - 2K)
        # MSBs of the input tuple, as we do that in quite a few cases before
        # calling this constructor: see the typemin, typemax, rand, and transformations.jl
        x = n_unused(Kmer{A,K,N}) * BioSequences.bits_per_symbol(A()) 
        return new(_cliphead(x, data...))
    end
end

BioSequences.encoded_data(seq::Kmer{A,K,N}) where {A,K,N} = seq.data

# Create a blank ntuple of appropriate length for a given Kmer with N.
@inline blank_ntuple(::Type{Kmer{A,K,N}}) where {A,K,N} = ntuple(x -> zero(UInt64), Val{N}())

###
### _build_kmer_data
###

#=
These are (hopefully!) very optimised kernel functions for building kmer internal
data from individual elements or from sequences. Kmers themselves are static,
tuple-based structs, and so I really didn't want these functions to create memory
allocations or GC activity through use of vectors an such, for what should be
the creation of a single, rather simple value.
=#

"""
    _build_kmer_data(::Type{Kmer{A,K,N}}, seq::LongSequence{A}, from::Int = 1) where {A,K,N}

Construct a ntuple of the bits data for an instance of a Kmer{A,K,N}.

This particular method is specialised for LongSequences, and for when the Kmer
and LongSequence types used, share the same alphabet, since a lot of encoding /
decoding can be skipped, and the problem is mostly one of shunting bits around.
"""
@inline function _build_kmer_data(::Type{Kmer{A,K,N}}, seq::LongSequence{A}, from::Int = 1) where {A,K,N}
    checkmer(Kmer{A,K,N})
    
    bits_per_sym = BioSequences.bits_per_symbol(A()) # Based on alphabet type, should constant fold.
    n_head = elements_in_head(Kmer{A,K,N}) # Based on kmer type, should constant fold.
    n_per_chunk = per_word_capacity(Kmer{A,K,N}) # Based on kmer type, should constant fold.
    
    if from + K - 1 > length(seq)
        return nothing
    end
    
    # Construct the head.
    head = zero(UInt64)
    @inbounds for i in from:(from + n_head - 1)
        bits = UInt64(BioSequences.extract_encoded_element(seq, i))
        head = (head << bits_per_sym) | bits
    end
    
    # And the rest of the sequence
    idx = Ref(from + n_head)
    tail = ntuple(Val{N - 1}()) do i
        Base.@_inline_meta
        body = zero(UInt64)
        @inbounds for _ in 1:n_per_chunk
            bits = UInt64(BioSequences.extract_encoded_element(seq, idx[]))
            body = (body << bits_per_sym) | bits
            idx[] += 1
        end
        return body
    end
    
    # Put head and tail together
    return (head, tail...)
end



###
### Constructors
###

"""
    Kmer{A,K,N}(itr) where {A,K,N}

Construct a `Kmer{A,K,N}` from an iterable.

The most generic constructor.

Currently the iterable must have `length` & support `getindex` with integers.

# Examples

```jldoctest
julia> ntseq = LongSequence("TTAGC") # 4-bit DNA alphabet
5nt DNA Sequence:
TTAGC

julia> DNAKmer{5}(ntseq) # 2-Bit DNA alphabet
DNA 5-mer:
TTAGC
```
"""
function Kmer{A,K,N}(itr) where {A,K,N}
    checkmer(Kmer{A,K,N})
    
    seqlen = length(itr)
    if seqlen != K
        throw(ArgumentError("itr does not contain enough elements ($seqlen ≠ $K)"))
    end
    
    ## All based on alphabet type of Kmer, so should constant fold.
    bits_per_sym = BioSequences.bits_per_symbol(A())
    n_head = elements_in_head(Kmer{A,K,N})
    n_per_chunk = per_word_capacity(Kmer{A,K,N})
    
    # Construct the head.
    head = zero(UInt64)
    @inbounds for i in 1:n_head
        sym = convert(eltype(Kmer{A,K,N}), itr[i])
        # Encode will throw if it cant encode an element.
        head = (head << bits_per_sym) | UInt64(BioSequences.encode(A(), sym))
    end
    
    # And the rest of the sequence
    idx = Ref(n_head + 1)
    tail = ntuple(Val{N - 1}()) do i
        Base.@_inline_meta
        body = zero(UInt64)
        @inbounds for i in 1:n_per_chunk
            sym = convert(eltype(Kmer{A,K,N}), itr[idx[]])
            # Encode will throw  if it cant encode an element.
            body = (body << bits_per_sym) | UInt64(BioSequences.encode(A(), sym))
            idx[] += 1
        end
        return body
    end
    
    data = (head, tail...)
    
    return Kmer{A,K,N}(data)
end

"""
    Kmer{A,K,N}(seq::BioSequence{A})

Construct a `Kmer{A,K,N}` from a `BioSequence{A}`.

This particular method is specialised for BioSequences, and for when the Kmer
and BioSequence types used, share the same alphabet, since a lot of encoding /
decoding can be skipped, and the problem is mostly one of shunting bits around.
In the case where the alphabet of the Kmer and the alphabet of the BioSequence
differ, dispatch to the more generic constructor occurs instead.

# Examples

```jldoctest
julia> ntseq = LongSequence{DNAAlphabet{2}}("TTAGC") # 2-bit DNA alphabet
5nt DNA Sequence:
TTAGC

julia> DNAKmer{5}(ntseq) # 2-Bit DNA alphabet
DNA 5-mer:
TTAGC
```
"""
@inline function Kmer{A,K,N}(seq::BioSequence{A}) where {A,K,N}
    checkmer(Kmer{A,K,N})
    
    seqlen = length(seq)
    if seqlen != K
        throw(ArgumentError("seq is not the correct length ($seqlen ≠ $K)"))
    end
    
    ## All based on alphabet type of Kmer, so should constant fold.
    bits_per_sym = BioSequences.bits_per_symbol(A())
    n_head = elements_in_head(Kmer{A,K,N})
    n_per_chunk = per_word_capacity(Kmer{A,K,N})
    
    # Construct the head.
    head = zero(UInt64)
    @inbounds for i in 1:n_head
        bits = UInt64(BioSequences.extract_encoded_element(seq, i))
        head = (head << bits_per_sym) | bits
    end
    
    # And the rest of the sequence
    idx = Ref(n_head + 1)
    tail = ntuple(Val{N - 1}()) do i
        Base.@_inline_meta
        body = zero(UInt64)
        @inbounds for _ in 1:n_per_chunk
            bits = UInt64(BioSequences.extract_encoded_element(seq, idx[]))
            body = (body << bits_per_sym) | bits
            idx[] += 1
        end
        return body
    end
    
    data = (head, tail...)
    
    return Kmer{A,K,N}(data)
end


# Convenience version of function above so you don't have to work out correct N.
"""
    Kmer{A,K}(itr) where {A,K}

Construct a `Kmer{A,K,N}` from an iterable.

This is a convenience method which will work out the correct `N` parameter, for
your given choice of `A` & `K`.
"""
@inline function Kmer{A,K}(itr) where {A,K}
    T = kmertype(Kmer{A,K})
    return T(itr)
end

"""
    Kmer{A}(itr) where {A}

Construct a `Kmer{A,K,N}` from an iterable.

This is a convenience method which will work out K from the length of `itr`, and
the correct `N` parameter, for your given choice of `A` & `K`.

!!! warning
    Since this gets K from runtime values, this is gonna be slow!
"""
@inline Kmer{A}(itr) where {A} = Kmer{A,length(itr)}(itr)
@inline Kmer(seq::BioSequence{A}) where A = Kmer{A}(seq)

function Kmer{A1}(seq::BioSequence{A2}) where {A1 <: NucleicAcidAlphabet, A2 <: NucleicAcidAlphabet}
    kmertype(Kmer{A1, length(seq)})(seq)
end

@inline function Kmer{A}(nts::Vararg{Union{DNA, RNA}, K}) where {A <: NucleicAcidAlphabet, K}
    return kmertype(Kmer{A, K})(nts)
end

"""
    Kmer(nts::Vararg{DNA,K}) where {K}

Construct a Kmer from a variable number `K` of DNA nucleotides.

# Examples

```jldoctest
julia> Kmer(DNA_T, DNA_T, DNA_A, DNA_G, DNA_C)
DNA 5-mer:
TTAGC
```
"""
<<<<<<< HEAD
@inline Kmer(nt::DNA, nts::Vararg{DNA}) = DNAKmer((nt, nts...))
=======
@inline Kmer(nts::Vararg{DNA}) = DNAKmer(nts)
>>>>>>> 0e5d10d4

"""
    Kmer(nts::Vararg{RNA,K}) where {K}

Construct a Kmer from a variable number `K` of RNA nucleotides.

# Examples

```jldoctest
julia> Kmer(RNA_U, RNA_U, RNA_A, RNA_G, RNA_C)
DNA 5-mer:
UUAGC
```
"""
<<<<<<< HEAD
@inline Kmer(nt::RNA, nts::Vararg{RNA}) = RNAKmer((nt, nts...))
=======
@inline Kmer(nts::Vararg{RNA}) = RNAKmer(nts)
>>>>>>> 0e5d10d4

"""
    Kmer(seq::String)

Construct a DNA or RNA kmer from a string.

!!! warning
    As a convenience method, this derives the `K`, `Alphabet`, and `N` parameters
    for the `Kmer{A,K,N}` type from the input string.

# Examples

```jldoctest
julia> Kmer("TTAGC")
DNA 5-mer:
TTAGC
```
"""
@inline function Kmer(seq::String)
    seq′ = BioSequences.remove_newlines(seq)
    hast = false
    hasu = false
    for c in seq′
        hast |= ((c == 'T') | (c == 't'))
        hasu |= ((c == 'U') | (c == 'u'))
    end
    if (hast & hasu) | (!hast & !hasu)
        throw(ArgumentError("Can't detect alphabet type from string"))
    end
    A = ifelse(hast & !hasu, DNAAlphabet{2}, RNAAlphabet{2})
    return Kmer{A,length(seq′)}(seq′)
end


"""
    kmertype(::Type{Kmer{A,K}}) where {A,K}
Resolve and incomplete kmer typing, computing the N parameter of
`Kmer{A,K,N}`, given only `Kmer{A,K}`.
## Example
```julia
julia> DNAKmer{63}
Kmer{DNAAlphabet{2},63,N} where N
julia> kmertype(DNAKmer{63})
Kmer{DNAAlphabet{2},63,2}
```
"""
@inline function kmertype(::Type{Kmer{A,K}}) where {A,K}
    return Kmer{A,K,BioSequences.seq_data_len(A, K)}
end
@inline kmertype(::Type{Kmer{A,K,N}}) where {A,K,N} = Kmer{A,K,N}

# Aliases
"Shortcut for the type `Kmer{DNAAlphabet{2},K,N}`"
const DNAKmer{K,N} = Kmer{DNAAlphabet{2},K,N}

"Shortcut for the type `DNAKmer{27,1}`"
const DNA27mer = DNAKmer{27,1}

"Shortcut for the type `DNAKmer{31,1}`"
const DNA31mer = DNAKmer{31,1}

"Shortcut for the type `DNAKmer{63,2}`"
const DNA63mer = DNAKmer{63,2}

"Shortcut for the type `Kmer{RNAAlphabet{2},K,N}`"
const RNAKmer{K,N} = Kmer{RNAAlphabet{2},K,N}

"Shortcut for the type `RNAKmer{27,1}`"
const RNA27mer = RNAKmer{27,1}

"Shortcut for the type `RNAKmer{31,1}`"
const RNA31mer = RNAKmer{31,1}

"Shortcut for the type `RNAKmer{63,2}`"
const RNA63mer = RNAKmer{63,2}

"Shortcut for the type `Kmer{AminoAcidAlphabet,K,N}`"
const AAKmer{K,N} = Kmer{AminoAcidAlphabet,K,N}

"Shorthand for `DNAKmer{3,1}`"
const DNACodon = DNAKmer{3,1}

"Shorthand for `RNAKmer{3,1}`"
const RNACodon = RNAKmer{3,1}


###
### Base Functions
###

@inline ksize(::Type{Kmer{A,K,N}}) where {A,K,N} = K
@inline nsize(::Type{Kmer{A,K,N}}) where {A,K,N} = N
@inline per_word_capacity(::Type{Kmer{A,K,N}}) where {A,K,N} = div(64, BioSequences.bits_per_symbol(A()))
@inline per_word_capacity(seq::Kmer) = per_word_capacity(typeof(seq))
@inline capacity(::Type{Kmer{A,K,N}}) where {A,K,N} = per_word_capacity(Kmer{A,K,N}) * N
@inline capacity(seq::Kmer) = capacity(typeof(seq))
@inline n_unused(::Type{Kmer{A,K,N}}) where {A,K,N} = capacity(Kmer{A,K,N}) - K
@inline n_unused(seq::Kmer) = n_unused(typeof(seq))
@inline elements_in_head(::Type{Kmer{A,K,N}}) where {A,K,N} = per_word_capacity(Kmer{A,K,N}) - n_unused(Kmer{A,K,N})
@inline elements_in_head(seq::Kmer) = elements_in_head(typeof(seq))

"""
    checkmer(::Type{Kmer{A,K,N}}) where {A,K,N}

Internal method - enforces good kmer type parameterisation.

For a given Kmer{A,K,N} of length K, the number of words used to
represent it (N) should be the minimum needed to contain all K symbols,
no larger (wasteful) no smaller (just... wrong).

Because it is used on type parameters / variables, these conditions should be
checked at compile time, and the branches / error throws eliminated when the
parameterisation of the Kmer type is good. 
"""
@inline function checkmer(::Type{Kmer{A,K,N}}) where {A,K,N}
    if K < 1
        throw(ArgumentError("Bad kmer parameterisation. K must be greater than 0."))
    end
    n = BioSequences.seq_data_len(A, K)
    if n !== N
        # This has been significantly changed conceptually from before. Now we
        # don't just check K, but *enforce* the most appropriate N for K.
        throw(ArgumentError("Bad kmer parameterisation. For K = $K, N should be $n"))
    end
end

@inline Base.length(x::Kmer{A,K,N}) where {A,K,N} = K
@inline Base.summary(x::Kmer{A,K,N}) where {A,K,N} = string(eltype(x), ' ', K, "-mer")

function Base.typemin(::Type{Kmer{A,K,N}}) where {A,K,N}
    return Kmer{A,K,N}(ntuple(i -> zero(UInt64), N))
end

function Base.typemax(::Type{Kmer{A,K,N}}) where {A,K,N}
    return Kmer{A,K,N}((typemax(UInt64), ntuple(i -> typemax(UInt64), N - 1)...))
end

@inline function rand_kmer_data(::Type{Kmer{A,K,N}}, ::Val{true}) where {A,K,N}
    return Kmer{A,K,N}(ntuple(i -> rand(UInt64), Val{N}()))
end

@inline function rand_kmer_data(::Type{Kmer{A,K,N}}, ::Val{false}) where {A,K,N}
    ## All based on alphabet type of Kmer, so should constant fold.
    bits_per_sym = BioSequences.bits_per_symbol(A())
    n_head = elements_in_head(Kmer{A,K,N})
    n_per_chunk = per_word_capacity(Kmer{A,K,N})
    # Construct the head.
    head = zero(UInt64)
    @inbounds for i in 1:n_head
        bits = UInt64(BioSequences.encode(A(), rand(symbols(A()))))
        head = (head << bits_per_sym) | bits
    end
    # And the rest of the sequence
    tail = ntuple(Val{N - 1}()) do i
        Base.@_inline_meta
        body = zero(UInt64)
        @inbounds for _ in 1:n_per_chunk
            bits = UInt64(BioSequences.encode(A(), rand(symbols(A()))))
            body = (body << bits_per_sym) | bits
        end
        return body
    end
    return (head, tail...)
end

@inline function Base.rand(::Type{Kmer{A,K,N}}) where {A,K,N}
    checkmer(Kmer{A,K,N})
    return Kmer{A,K,N}(rand_kmer_data(Kmer{A,K,N}, BioSequences.iscomplete(A())))
end

Base.rand(::Type{Kmer{A,K}}) where {A,K} = rand(kmertype(Kmer{A,K}))

function Base.rand(::Type{T}, size::Integer) where {T<:Kmer}
    return [rand(T) for _ in 1:size]
end

###
### Old Mer Base Functions - not transferred to new type.
###
#@inline encoded_data_type(::Type{Mer{A,K}}) where {A,K} = UInt64
#@inline encoded_data_type(::Type{BigMer{A,K}}) where {A,K} = UInt128
#@inline encoded_data_type(x::AbstractMer) = encoded_data_type(typeof(x))
#@inline encoded_data(x::AbstractMer) = reinterpret(encoded_data_type(typeof(x)), x)
#@inline ksize(::Type{T}) where {A,K,T<:AbstractMer{A,K}} = K
#@inline Base.unsigned(x::AbstractMer) = encoded_data(x)
#Base.:-(x::AbstractMer, y::Integer) = typeof(x)(encoded_data(x) - y % encoded_data_type(x))
#Base.:+(x::AbstractMer, y::Integer) = typeof(x)(encoded_data(x) + y % encoded_data_type(x))
#Base.:+(x::AbstractMer, y::AbstractMer) = y + x
#Alphabet(::Type{Mer{A,K} where A<:NucleicAcidAlphabet{2}}) where {K} = Any

include("indexing.jl")

#LongSequence{A}(x::Kmer{A,K,N}) where {A,K,N} = LongSequence{A}([nt for nt in x])
# Convenience method so as don't need to specify A in LongSequence{A}.
BioSequences.LongSequence(x::Kmer{A,K,N}) where {A,K,N} = LongSequence{A}(x)

include("predicates.jl")
include("counting.jl")
include("transformations.jl")

###
### Kmer de-bruijn neighbors
###

# TODO: Decide on this vs. old iterator pattern. I like the terseness of the code vs defining an iterator. Neither should allocate.
fw_neighbors(kmer::Kmer{A,K,N}) where {A<:DNAAlphabet,K,N} = ntuple(i -> pushlast(kmer, ACGT[i]), Val{4}())
fw_neighbors(kmer::Kmer{A,K,N}) where {A<:RNAAlphabet,K,N} = ntuple(i -> pushlast(kmer, ACGU[i]), Val{4}())
bw_neighbors(kmer::Kmer{A,K,N}) where {A<:DNAAlphabet,K,N} = ntuple(i -> pushfirst(kmer, ACGT[i]), Val{4}())
bw_neighbors(kmer::Kmer{A,K,N}) where {A<:RNAAlphabet,K,N} = ntuple(i -> pushfirst(kmer, ACGU[i]), Val{4}())

#=
# Neighbors on a de Bruijn graph
struct KmerNeighborIterator{S<:Kmer}
    x::S
end

"""
    neighbors(kmer::S) where {S<:Kmer}

Return an iterator through skip-mers neighboring `skipmer` on a de Bruijn graph.
"""
neighbors(kmer::Kmer) = KmerNeighborIterator{typeof(kmer)}(kmer)

Base.length(::KmerNeighborIterator) = 4
Base.eltype(::Type{KmerNeighborIterator{S}}) where {S<:Kmer} = S

function Base.iterate(it::KmerNeighborIterator{S}, i::UInt64 = 0) where {S<:Kmer}
    if i == 4
        return nothing
    else
        #return S((encoded_data(it.x) << 2) | i), i + 1
        return it.x << 1, i + one(UInt64)
    end
end
=#

###
### String literals
###

macro mer_str(seq, flag)
    seq′ = BioSequences.remove_newlines(seq)
    if flag == "dna" || flag == "d"
        T = kmertype(DNAKmer{length(seq′)})
        return T(seq′)
    elseif flag == "rna" || flag == "r"
        T = kmertype(RNAKmer{length(seq′)})
        return T(seq′)
    elseif flag == "aa" || flag == "a" || flag == "prot" || flag == "p" 
        T = kmertype(AAKmer{length(seq′)})
        return T(seq′)
    else
        error("Invalid type flag: '$(flag)'")
    end
end

macro mer_str(seq)
    seq′ = BioSequences.remove_newlines(seq)
    T = kmertype(DNAKmer{length(seq′)})
    return T(seq′)
end<|MERGE_RESOLUTION|>--- conflicted
+++ resolved
@@ -282,11 +282,7 @@
 TTAGC
 ```
 """
-<<<<<<< HEAD
 @inline Kmer(nt::DNA, nts::Vararg{DNA}) = DNAKmer((nt, nts...))
-=======
-@inline Kmer(nts::Vararg{DNA}) = DNAKmer(nts)
->>>>>>> 0e5d10d4
 
 """
     Kmer(nts::Vararg{RNA,K}) where {K}
@@ -301,11 +297,8 @@
 UUAGC
 ```
 """
-<<<<<<< HEAD
 @inline Kmer(nt::RNA, nts::Vararg{RNA}) = RNAKmer((nt, nts...))
-=======
-@inline Kmer(nts::Vararg{RNA}) = RNAKmer(nts)
->>>>>>> 0e5d10d4
+
 
 """
     Kmer(seq::String)
